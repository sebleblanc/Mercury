from __future__ import print_function
from rotary_class import RotaryEncoder
from bme280 import readBME280All
import I2C_LCD_driver as i2c_charLCD
import RPi.GPIO as GPIO

from logging import critical, error, warning, info, debug
from math import floor
from threading import Thread

import click
import datetime
import logging
import serial
import signal
import struct
import requests

from mercury.utils import (
    setup_logging,
    log_thread_start,
    get_config_file,
    load_settings,
    save_settings,
    playtone,
)


<<<<<<< HEAD
setup_logging(level=logging.INFO)

# Initialize variables
tt_in = 0
setback = 0
forecast_day = 0
latest_weather = None
spressure = 0
shumidity = 0
blinker = True
last_blinker_refresh = time.monotonic()
run = True
toggledisplay = True
refetch = True
htrstate = ['Off', 'Fan only', 'Low Heat', 'Full Heat']
htrstatus = htrstate[0]
stemp = False

# 0 Heater status
# 1 Time
# 2 Setpoint
# 3 Sensor data
# 4 Weather data
drawlist = [True, True, True, True, True]

# Define GPIO inputs
rotaryA = 7
rotaryB = 11
rotarybutton = 13
resetbutton = 22

# Define GPIO outputs
speaker = 12

# Name display screen elements
screenelements = ["Heater status", "Time", "Temperature setpoint", "Sensor info", "Weather info"]


configfile = get_config_file()

# Arduino Serial connect
debug("Getting heater serial connection...")
try:
    ser = serial.Serial('/dev/ttyUSB0',  9600, timeout=1)
    info("Heater connected via serial connection.")
except:
    error("Failed to start serial connection.  The program will exit.")
    run = False

# Initialize GPIO
debug("Setting GPIO modes...")
try:
    GPIO.setmode(GPIO.BOARD)
    GPIO.setup(rotaryA, GPIO.IN)
    GPIO.setup(rotaryB, GPIO.IN)
    GPIO.setup(rotarybutton, GPIO.IN)
    setup_playtone(speaker, 600)
    info("Set GPIO: Rotary=%s,%s Button=%s Pcspkr=%s"
         % (rotaryA, rotaryB, rotarybutton, speaker))
except:
    critical("GPIO init failed.  The program will exit.")
    run = False


# (re)start char LCD
def startlcd(retry):
    global run, drawlist
    try:
        debug("Starting LCD display...")
        trylcd = i2c_charLCD.lcd()
        trylcd.backlight(1)
        trylcd.lcd_clear()
        info("Started LCD display.")
        drawlist = [True, True, True, True, True]
        return trylcd
    except:
        if not retry:
            critical("LCD display init failed.  The program will exit.")
            run = False
        else:
            warning("LCD display init failed.")
            return False


mylcd = startlcd(False)


def displayfail():
    global mylcd

    warning("Communication failed with display, re-initializing...")
    time.sleep(1)
    mylcd = startlcd(True)
    time.sleep(1)


# Defaults
setpoint = 20   # in celsius
sensortimeout = 300
heartbeatinterval = 30
temp_tolerance = 1.8
refreshrate = 0.1 		# in seconds
target_temp = setpoint

# Load saved data
try:
    config = load_settings(configfile)
except FileNotFoundError:
    critical('Config file (%s) does not exist!' % configfile)
    raise


setpoint = float(config['setpoint'])
weatherapikey = config['weatherapikey']
locationid = config['locationid']
=======
class State:
    '''Stores all mutable application state'''

    def __init__(self):
        self.tt_in = 0
        self.setback = 0
        self.forecast_day = 0
        self.latest_weather = None
        self.stemp = False
        self.spressure = 0
        self.shumidity = 0
        self.blinker = True
        self.displayed_time_last_refresh = 0
        self.blinker_last_refresh = 0
        self.run = True
        self.toggledisplay = True
        self.refetch = True
        self.htrstatus = HeaterState.OFF

        self.setpoint = 20

        # Defaults
        self.setpoint = 20   # in celsius
        self.sensortimeout = 300
        self.heartbeatinterval = 30
        self.temp_tolerance = 1.8
        self.refreshrate = 0.1 		# in seconds
        self.target_temp = self.setpoint

        # 0 Heater status
        # 1 Time
        # 2 Setpoint
        # 3 Sensor data
        # 4 Weather data
        self.drawlist = [True, True, True, True, True]

        self.configfile = None

        self.serial = None
        self.lhs = [None, None, None]


class HeaterState(Enum):
    OFF = 0
    FAN_ONLY = 1
    LOW_HEAT = 2
    FULL_HEAT = 3

    @property
    def pretty_name(self):
        _pretty_names = {
            HeaterState.OFF: 'OFF',
            HeaterState.FAN_ONLY: 'FAN only',
            HeaterState.LOW_HEAT: 'Low Heat',
            HeaterState.FULL_HEAT: 'Full Heat',
        }

        return _pretty_names[self]
>>>>>>> 636984ae


# OS signal handler
def handler_stop_signals(signum, frame):
    global run
    run = False


signal.signal(signal.SIGINT, handler_stop_signals)
signal.signal(signal.SIGTERM, handler_stop_signals)


def getweather():
    '''Retrieve weather from OpenWeatherMap'''

    global latest_weather, weatherapikey, locationid

    log_thread_start(info, threads['weather'])

    while True:
        base_owm_url = ('http://api.openweathermap.org/data/2.5/weather'
                        '?appid={key}'
                        '&id={loc}'
                        '&units={units}')
        try:
            owm_url = base_owm_url.format(key=weatherapikey,
                                          loc=locationid,
                                          units='metric')
            debug("checking weather data using %s" % owm_url)
            response = requests.get(owm_url)
            owm_weather = response.json()

            # Make a simpler dict
            short = owm_weather['weather'][0]['main']
            long = owm_weather['weather'][0]['description']
            if long.lower() == short.lower():
                long = short
            else:
                long = short + ": " + long

            shortened_weather = {
                'temp': int(owm_weather['main']['temp']),
                'feels': int(owm_weather['main']['feels_like']),
                'short': str(owm_weather['weather'][0]['main']),
                'long': str(long),
                'humidity': str(owm_weather['main']['humidity']),
                'pressure': str(owm_weather['main']['pressure']),
                }

            if latest_weather == shortened_weather:
                debug("No weather changes detected.")
            else:
                latest_weather = shortened_weather
                info("Updated weather.  Temp: {temp}°C (feels like {feels}°C), {long}, "
                     "Humidity: {humidity}%, Pressure: {pressure}kPa".format(**latest_weather))
            next_check_seconds = 1800

        except:
            warning("Weather update failure.")
            latest_weather = None
            next_check_seconds = 60

        finally:
            drawlist[4] = True
            time.sleep(next_check_seconds)


<<<<<<< HEAD
def fetchhtrstate():
    output = (chr(9+48)+'\n').encode("utf-8")
=======
def fetchhtrstate(serial):
    output = b'9\n'
>>>>>>> 636984ae

    debug("sending status request (%s) to the heater" % output)

    ser.write(output)
    time.sleep(0.1)
    response = ser.readline()
    if response != '':
        state = (struct.unpack('>BBB', response)[0]-48)

    else:
        state = -1

    if state != -1:
        debug("heater returned state %s (%s)" % (state, htrstate[state]))

    return state


def heartbeat():
<<<<<<< HEAD
    global htrstatus, htrstate, drawlist, stemp, lhs, target_temp, refetch
    global heartbeatinterval
=======
    lhs = state.lhs
    stemp = state.stemp
    target_temp = state.target_temp
    heartbeatinterval = state.heartbeatinterval
    drawlist = state.drawlist
    lastfetch = monotonic()
>>>>>>> 636984ae

    lastfetch = time.monotonic()

    log_thread_start(info, threads['hvac'])

    while True:
        while refetch:
            now = time.monotonic()
            previousstatus = htrstatus
            getstatus = -1
            debug("Trying to refetch heater status")

            try:
                getstatus = fetchhtrstate()

                time.sleep(0.1)
                if getstatus > -1:
                    lastfetch = time.monotonic()
                    if htrstatus == htrstate[getstatus]:
                        debug("no heater state change detected")
                    else:
		        # -> redraw the status part of screen and
		        #    remember/reset time, heater state, and
		        #    temperature
                        drawlist[0] = True
<<<<<<< HEAD
                        htrstatus = htrstate[getstatus]
                        info(('Current: {stemp:.2f}°C,  Target: {target_temp:.2f}°C. '
                              '{previousstatus!r} → now is {htrstatus!r}.').format(
                            stemp=stemp,
                            target_temp=target_temp,
                            previousstatus=previousstatus,
                            htrstatus=htrstatus))

                        lhs = [datetime.datetime.now(), htrstatus, stemp]
=======
                        state.htrstatus = current_status

                        info('Current: {stemp:.2f}°C, '
                             'Target: {target_temp:.2f}°C. '
                             '{previousstatus!r} → now is {heater_status!r}.'
                             .format(
                                 selftemp=stemp,
                                 target_temp=target_temp,
                                 previousstatus=previousstatus.pretty_name,
                                 heater_status=state.htrstatus.pretty_name))

                        lhs[:] = [datetime.datetime.now(),
                                  state.htrstatus,
                                  state.stemp]
>>>>>>> 636984ae
                else:
                    error("Got invalid status: %r" % getstatus)

            except:
                warning("Failed to contact Arduino!")

            finally:
                refetch = False
                time.sleep(2)

        while not refetch:
            now = time.monotonic()

            if (now-lastfetch) >= heartbeatinterval:
                refetch = True

            else:
                time.sleep(2)


def smoothsensordata(samples, refresh):
    '''Average out sensor readings. Takes number of samples over a period
    of time (refresh)
    '''
    global  drawlist, run, shumidity, spressure, stemp, sensortimeout

    log_thread_start(info, threads['sensor'])

    sensortime = time.monotonic()

    while run:
        t, p, h = 0, 0, 0
        now = time.monotonic()
        try:
            stemp, spressure, shumidity = readBME280All()
            for a in range(0,  samples):
                temp, pressure, humidity = readBME280All()
                t, p, h = t+temp, p+pressure, h+humidity
                time.sleep(refresh/samples)
            stemp, spressure, shumidity = t/samples, p/samples, h/samples
            debug("Got sensor data: %s°C, %skPa, %s%%"
                  % (stemp, spressure, shumidity))
            sensortime = now

        except:
            warning("Sensor failure")
            if (now-sensortime).total_seconds() >= sensortimeout:
                error("Timed out waiting for sensor data -- exiting!")
                run = False
        finally:
            drawlist[3] = True
            time.sleep(5)


def checkschedule():
    # 0:MON 1:TUE 2:WED 3:THU 4:FRI 5:SAT 6:SUN
    global setback, target_temp, setpoint, run

    log_thread_start(info, threads['schedule'])

    while run:
        awaytemp = -1.5
        sleepingtemp = -0.5

        now = datetime.datetime.now()
        weekday = now.weekday()
        hour = now.hour + 1		# react an hour in advance

        workdays = range(0, 4)		# workdays
        workhours = range(6, 17)
        customwd = range(4, 5) 		# custom workday(s)
        customwdhrs = range(6, 14)

        if weekday in workdays:
            whrs = workhours
        elif weekday in customwd:
            whrs = customwdhrs
        else:
            whrs = []
            setback = 0
        if hour in whrs:
            setback = awaytemp
        elif hour+1 in whrs:		# temp boost in the morning
            setback = 1
        else:
            setback = 0
        target_temp = setpoint + setback
        drawlist[2] = True
        time.sleep(300)


def htrtoggle(state):
    global refetch
    refetch = True

    debug("checking current heater status (%s)" % refetch)

    while run and refetch:
        time.sleep(0.1)

    if htrstatus == htrstate[state]:
        warning("toggled heater %s, but already set to %s." % (state, htrstatus))

    else:
<<<<<<< HEAD
        output = (chr(state+48)+'\n').encode("utf-8")
        ser.write(output)
        time.sleep(0.1)
        refetch = True
=======
        output = b'%d\n' % st.value
        state.serial.write(output)
        sleep(0.1)
        state.refetch = True
>>>>>>> 636984ae

        debug("sent state change to heater: %s" % state)
        debug("confirming heater status...")

        while run and refetch:
            time.sleep(0.1)

        if htrstatus == htrstate[state]:
            info("Heater toggle succeeded: %s" % htrstatus)
        elif htrstatus == htrstate[1]:
            info("Heater toggle resulted in: %s" % htrstatus)
        else:
            error("Heater toggle failed: got %s, expected %s" %
                  (htrstatus, htrstate[state]))


def thermostat():
    global lhs, run
    info("Starting threads")
    log_thread_start(info, threads['thermostat'])

	# minimum threshold (in °C/hour) under which we switch to stage 2
    stage1min = 0.04

    # maximum threshold (in °C/hour) over which we switch to stage 1
    stage2max = 0.5

    # time (s) to wait before checking if we should change states
    stage1timeout = 10*60

    # time until forced switch to stage 2
    stage1maxtime = 60*60
    stage2timeout = 10*60
    fantimeout = 0

    # time we shold hope to stay off for
    idletime = 30*60
    # stdout updates and save settings
    updatetimeout = 60*60

    threads['display'].start()
    threads['hvac'].start()

    threads['sensor'].start()

    debug("Waiting for sensor data...")
    while run and not stemp:
        time.sleep(0.5)

    debug("Waiting for hvac status...")
    while run and not htrstatus:
        time.sleep(0.5)
    debug("Got hvac status: %s" % htrstatus)

    # endtime, last state, last temp
<<<<<<< HEAD
    lhs = [datetime.datetime.now(), htrstatus, stemp]
=======
    lhs[:] = [datetime.datetime.now(), state.htrstatus, state.stemp]
>>>>>>> 636984ae

    threads['schedule'].start()
    threads['weather'].start()
    threads['ui_input'].start()

    time.sleep(3)

    info("Heater: %s, Temp: %s°C" % (htrstatus, stemp))

    while run:
        now = datetime.datetime.now()
        tdelta = now - lhs[0]
        seconds = tdelta.total_seconds()
        lasttime = lhs[0]
        lasttemp = lhs[2]
        status_string = ('{htrstatus}, {stemp:.2f}°C, [{stempdelta:.2f}°C '
                         'since {timestamp} ({temprate:.2f}°C/hr)]'
                         .format(
                             htrstatus=htrstatus,
                             stemp=stemp,
                             stempdelta=stemp-lasttemp,
                             timestamp=lasttime.strftime('%H:%M:%S'),
                             temprate=(stemp-lasttemp)/seconds*3600))

        # Shut off the heater if temperature reached,
        # unless the heater is already off (so we can continue to increase time
        # delta counter to check timeouts)
        if (stemp >= target_temp+(temp_tolerance/3)
                and htrstatus != htrstate[0]
                and htrstatus != htrstate[1]):
            info("Temperature reached.")
            htrtoggle(0)

        # Project temperature increase, if we will hit target temperature
        elif htrstatus == htrstate[2]:
            debug("staying %.1f minutes in stage 1" % (stage1timeout/60))

            if seconds % stage1timeout <= 1:
                if stemp + (stemp - lasttemp) > target_temp:
                    info('Predicted target temperature in {0:.1f} minutes.'
                         .format(stage1timeout/60))

                if seconds >= stage1maxtime:
                    # We have been on stage 1 for too long -> go to stage 2
                    info('Low Heat is taking too long: {0:.2f}°C '
                         'since {1} ({2} minutes ago)'
                         .format(stemp - lasttemp,
                                 lasttime.strftime("%H:%M:%S"),
                                 floor(seconds/60)))
                    htrtoggle(3)
                # elif (stemp - lasttemp)*seconds < stage1min*3600:
                # 	If heating too slowly -> go to stage 2
                #     print (now, "Heating too slowly: (",(stemp - lasttemp)*seconds,"°C/hr ,min=", stage1min, "°C/hr)")
                #     print (now, status_string)
                #     htrtoggle(3)

<<<<<<< HEAD
        elif htrstatus == htrstate[3]:
            debug("staying %.1f minutes in stage 2" % (stage2timeout/60))

            if seconds % stage2timeout <= 1:
                if stemp + (stemp - lasttemp) > target_temp:
                    info('Predicted target temperature in %.1f minutes' % (stage2timeout/60))
                    # htrtoggle(2)
                # elif (stemp - lasttemp)*seconds >= stage2max*3600:    #       If heating too quickly -> stage 1.
                #     print (now, "Heating too quickly: (", (stemp - lasttemp)*seconds, "°C/hr ,max=", stage2max, "°C/hr)")
                #     print (now, status_string)
                #     htrtoggle(2)

        elif htrstatus == htrstate[1]:
=======
        elif current_htrstatus == HeaterState.FULL_HEAT:
            debug("staying %.1f minutes in stage 2" % (stage2timeout / 60))

            if seconds % stage2timeout <= 1:
                if stemp + (stemp - lasttemp) > state.target_temp:
                    info('Predicted target temperature in %.1f minutes'
                         % (stage2timeout / 60))

        elif current_htrstatus == HeaterState.FAN_ONLY:
>>>>>>> 636984ae
            pass
            # print (int(fantimeout-floor(seconds%fantimeout)-1), "    Fan    ", end='\r')
            # if seconds >= fantimeout:
            #     print (now, status_string)
            #     htrtoggle(0)

        elif htrstatus == htrstate[0] or htrstatus == htrstate[1]:
            # Temperature fell under the threshold, turning on
            if stemp < target_temp - temp_tolerance:
                info("Temperature more than %.1f°C below setpoint."
                     % temp_tolerance)
                if seconds > idletime:
                    htrtoggle(2)
                else:
                    htrtoggle(3)
        else:
            error("Bad heater status! %s not in %s" % (htrstatus, htrstate))

        if seconds % updatetimeout <= 1:
            info(status_string)
            save_settings(config, configfile, setpoint)

        wait_time = (seconds % 1)
        time.sleep(1.5-wait_time)		# sleep until next half second


def drawstatus(element):
    # Draw mode 0 (status screen)
    # print ("refreshing screen element ", element)
<<<<<<< HEAD
    global latest_weather, stemp, shumidity, target_temp, setpoint, htrstatus
    global displayed_time, blinker, last_blinker_refresh
=======

    def try_draw(method, *args, **kwargs):
        kwargs.setdefault('state', state)
        kwargs.setdefault('lcd', state.lcd)

        try_function(partial(drawing.displayfail, state),
                     method,
                     *args,
                     **kwargs)
>>>>>>> 636984ae

    debug("refreshing screen element %s (%s)"
          % (element, screenelements[element]))

    # 0 - Heater Status
    if element == 0:
        try:
            mylcd.lcd_display_string(htrstatus.ljust(10), 1)
        except:
            displayfail()

    # 1 - Time
    elif element == 1:

        if drawlist[1] == 2:
            last_blinker_refresh = time.monotonic()
            if not blinker:
                # blink colon off
                blinker = True
                try:
                    mylcd.lcd_display_string(" ", 1, 17)
                except:
                    displayfail()

            else:
                # blink colon back on
                blinker = False
                try:
                    mylcd.lcd_display_string(":", 1, 17)
                except:
                    displayfail()


        else:
            displayed_time = time.monotonic()
            if not blinker:
                localtime = datetime.datetime.now().strftime('%H %M')
            else:
                localtime = datetime.datetime.now().strftime('%H:%M')
            try:
                mylcd.lcd_display_string(localtime.rjust(10), 1, 10)
            except:
                displayfail()


    # 2 - Temperature setting
    elif element == 2:
        tt = '{0:.1f}'.format(target_temp) + chr(223) + "C"
        tts = '{0:.1f}'.format(setpoint) + chr(223) + "C"
        try:
            mylcd.lcd_display_string(tts.center(20), 2)
        except:
            displayfail()


    # 3 - Sensor data
    elif element == 3:
        if stemp is None:
            sensortemp = 0
        else:
            sensortemp = stemp

        sensortemperature = '{0:.1f}'.format(sensortemp) + chr(223) + "C"
        sensorhumidity = '{0:.0f}'.format(shumidity) + "%"
        try:
            mylcd.lcd_display_string(sensortemperature.ljust(6), 3)
            mylcd.lcd_display_string(sensorhumidity.ljust(6), 4)
        except:
            displayfail()

    # 4 - Weather data
    elif element == 4:
        try:
            outtemp = '{0:.0f}'.format(latest_weather['temp']) + chr(223) + "C"
            cc = str(latest_weather['short'])
            outhumidity = str(latest_weather['humidity']) + "%"

        except:
            outtemp = '--' + chr(223) + "C"
            cc = "N/A"
            outhumidity = "---%"

        finally:
            try:
                mylcd.lcd_display_string(outtemp.rjust(5), 3, 15)
                mylcd.lcd_display_string(cc.center(8), 4, 7)
                mylcd.lcd_display_string(outhumidity.rjust(5), 4, 15)
            except:
                displayfail()

def redraw():
<<<<<<< HEAD
    global drawlist
=======
    drawlist = state.drawlist
    threads = state.threads
>>>>>>> 636984ae

    log_thread_start(info, threads['display'])

    while True:
        if not toggledisplay:
            try:
<<<<<<< HEAD
                mylcd.lcd_clear()
                mylcd.backlight(0)
=======
                state.lcd.lcd_clear()
                state.lcd.backlight(0)
>>>>>>> 636984ae
            except:
                pass
            return

        else:
            for i in range(0, len(drawlist)):
                if drawlist[i]:
                    drawstatus(i)
                    drawlist[i] = False
                    time.sleep(0.01)

        now = time.monotonic()
        # Decide if we should redraw the time...
<<<<<<< HEAD
        if (now - displayed_time) > 30:
            drawlist[1] = True
        # ...or just the blinker
        elif (now - last_blinker_refresh) >= 1:
=======
        if (now - state.displayed_time_last_refresh) > 30:
            drawlist[1] = True
        # ...or just the blinker
        elif (now - state.blinker_last_refresh) >= 1:
>>>>>>> 636984ae
            drawlist[1] = 2

        time.sleep(refreshrate)


def ui_input():
    global drawlist, setpoint, target_temp, tt_in

    log_thread_start(info, threads['ui_input'])

    while True:
        if tt_in != 0:
            if setpoint+tt_in >= 0 <= 30:
                setpoint += tt_in
                target_temp = setpoint + setback
                drawlist[2] = True
            tt_in = 0

        time.sleep(0.3)


# Define rotary actions depending on current mode
def rotaryevent(event):
    global tt_in
    if event == 1:
        tt_in += 0.1
        playtone(1)
    elif event == 2:
        tt_in -= 0.1
        playtone(2)
<<<<<<< HEAD
    time.sleep(0.01)
=======
    sleep(0.01)


@click.command()
@click.option('-c', '--config-file', type=click.Path(),
              default=get_config_file)
@click.option('-d', '--debug', is_flag=True)
@click.option('-v', '--verbose', count=True)
def main(config_file, debug, verbose):
    global state

    if debug:
        # debugging overrides verbosity
        verbose = 10

    # Verbosity starts at 0, most quiet, while Python logging has 50
    # meaning critical errors only.  Therefore, we calculate verbosity
    # by reversing the value and mapping it over 30–0
    logging_level = max(1, (3 - verbose)) * 10
    setup_logging(level=logging_level)

    state = State()

    state.configfile = config_file
>>>>>>> 636984ae


# This is the event callback routine to handle events
def switch_event(event):
    if event == RotaryEncoder.CLOCKWISE:
        rotaryevent(1)
    elif event == RotaryEncoder.ANTICLOCKWISE:
        rotaryevent(2)


# Define the switch
rswitch = RotaryEncoder(rotaryA, rotaryB, rotarybutton, switch_event)


@click.command()
@click.option('-v', '--verbose', count=True)
def main(verbose):
    global threads, toggledisplay

    threads = {
        "hvac": Thread(name='hvac', target=heartbeat),
        "schedule": Thread(name='schedule', target=checkschedule),
        "sensor": Thread(name='sensor', target=smoothsensordata,
                         args=(3, 10)),  # (no. of samples, period time)
        "thermostat": Thread(name='thermostat', target=thermostat),
        "ui_input": Thread(name='ui_input', target=ui_input),
        "display": Thread(name='display', target=redraw),
        "weather": Thread(name='weather', target=getweather),
    }

    for t in threads:
        if t != "display":
            threads[t].setDaemon(True)

    threads['thermostat'].start()

    while run:
        time.sleep(0.5)

    info("Aborting...")

    save_settings(config, configfile, setpoint)

    toggledisplay = False
    threads['display'].join()

    GPIO.cleanup()
    ser.close()
    info("EXIT: program exited.")


if __name__ == '__main__':
    main(auto_envvar_prefix="MERCURY")<|MERGE_RESOLUTION|>--- conflicted
+++ resolved
@@ -1,23 +1,24 @@
 from __future__ import print_function
-from rotary_class import RotaryEncoder
 from bme280 import readBME280All
-import I2C_LCD_driver as i2c_charLCD
-import RPi.GPIO as GPIO
-
+
+from enum import Enum
+from functools import partial
 from logging import critical, error, warning, info, debug
 from math import floor
+from time import monotonic, sleep
 from threading import Thread
 
 import click
 import datetime
-import logging
-import serial
 import signal
 import struct
 import requests
 
+from mercury import drawing, gpio
 from mercury.utils import (
+    try_function,
     setup_logging,
+    setup_serial,
     log_thread_start,
     get_config_file,
     load_settings,
@@ -26,123 +27,6 @@
 )
 
 
-<<<<<<< HEAD
-setup_logging(level=logging.INFO)
-
-# Initialize variables
-tt_in = 0
-setback = 0
-forecast_day = 0
-latest_weather = None
-spressure = 0
-shumidity = 0
-blinker = True
-last_blinker_refresh = time.monotonic()
-run = True
-toggledisplay = True
-refetch = True
-htrstate = ['Off', 'Fan only', 'Low Heat', 'Full Heat']
-htrstatus = htrstate[0]
-stemp = False
-
-# 0 Heater status
-# 1 Time
-# 2 Setpoint
-# 3 Sensor data
-# 4 Weather data
-drawlist = [True, True, True, True, True]
-
-# Define GPIO inputs
-rotaryA = 7
-rotaryB = 11
-rotarybutton = 13
-resetbutton = 22
-
-# Define GPIO outputs
-speaker = 12
-
-# Name display screen elements
-screenelements = ["Heater status", "Time", "Temperature setpoint", "Sensor info", "Weather info"]
-
-
-configfile = get_config_file()
-
-# Arduino Serial connect
-debug("Getting heater serial connection...")
-try:
-    ser = serial.Serial('/dev/ttyUSB0',  9600, timeout=1)
-    info("Heater connected via serial connection.")
-except:
-    error("Failed to start serial connection.  The program will exit.")
-    run = False
-
-# Initialize GPIO
-debug("Setting GPIO modes...")
-try:
-    GPIO.setmode(GPIO.BOARD)
-    GPIO.setup(rotaryA, GPIO.IN)
-    GPIO.setup(rotaryB, GPIO.IN)
-    GPIO.setup(rotarybutton, GPIO.IN)
-    setup_playtone(speaker, 600)
-    info("Set GPIO: Rotary=%s,%s Button=%s Pcspkr=%s"
-         % (rotaryA, rotaryB, rotarybutton, speaker))
-except:
-    critical("GPIO init failed.  The program will exit.")
-    run = False
-
-
-# (re)start char LCD
-def startlcd(retry):
-    global run, drawlist
-    try:
-        debug("Starting LCD display...")
-        trylcd = i2c_charLCD.lcd()
-        trylcd.backlight(1)
-        trylcd.lcd_clear()
-        info("Started LCD display.")
-        drawlist = [True, True, True, True, True]
-        return trylcd
-    except:
-        if not retry:
-            critical("LCD display init failed.  The program will exit.")
-            run = False
-        else:
-            warning("LCD display init failed.")
-            return False
-
-
-mylcd = startlcd(False)
-
-
-def displayfail():
-    global mylcd
-
-    warning("Communication failed with display, re-initializing...")
-    time.sleep(1)
-    mylcd = startlcd(True)
-    time.sleep(1)
-
-
-# Defaults
-setpoint = 20   # in celsius
-sensortimeout = 300
-heartbeatinterval = 30
-temp_tolerance = 1.8
-refreshrate = 0.1 		# in seconds
-target_temp = setpoint
-
-# Load saved data
-try:
-    config = load_settings(configfile)
-except FileNotFoundError:
-    critical('Config file (%s) does not exist!' % configfile)
-    raise
-
-
-setpoint = float(config['setpoint'])
-weatherapikey = config['weatherapikey']
-locationid = config['locationid']
-=======
 class State:
     '''Stores all mutable application state'''
 
@@ -201,25 +85,20 @@
         }
 
         return _pretty_names[self]
->>>>>>> 636984ae
 
 
 # OS signal handler
 def handler_stop_signals(signum, frame):
-    global run
-    run = False
-
-
-signal.signal(signal.SIGINT, handler_stop_signals)
-signal.signal(signal.SIGTERM, handler_stop_signals)
+    state.run = False
 
 
 def getweather():
     '''Retrieve weather from OpenWeatherMap'''
 
-    global latest_weather, weatherapikey, locationid
-
-    log_thread_start(info, threads['weather'])
+    weatherapikey = state.weatherapikey
+    locationid = state.locationid
+
+    log_thread_start(info, state.threads['weather'])
 
     while True:
         base_owm_url = ('http://api.openweathermap.org/data/2.5/weather'
@@ -249,99 +128,85 @@
                 'long': str(long),
                 'humidity': str(owm_weather['main']['humidity']),
                 'pressure': str(owm_weather['main']['pressure']),
-                }
-
-            if latest_weather == shortened_weather:
+            }
+
+            if state.latest_weather == shortened_weather:
                 debug("No weather changes detected.")
             else:
-                latest_weather = shortened_weather
-                info("Updated weather.  Temp: {temp}°C (feels like {feels}°C), {long}, "
-                     "Humidity: {humidity}%, Pressure: {pressure}kPa".format(**latest_weather))
+                state.latest_weather = shortened_weather
+                info('Updated weather.  Temp: {temp}°C '
+                     '(feels like {feels}°C), {long}, '
+                     'Humidity: {humidity}%, Pressure: {pressure}kPa'
+                     .format(**state.latest_weather))
             next_check_seconds = 1800
 
         except:
             warning("Weather update failure.")
-            latest_weather = None
+            state.latest_weather = None
             next_check_seconds = 60
 
         finally:
-            drawlist[4] = True
-            time.sleep(next_check_seconds)
-
-
-<<<<<<< HEAD
-def fetchhtrstate():
-    output = (chr(9+48)+'\n').encode("utf-8")
-=======
+            state.drawlist[4] = True
+            sleep(next_check_seconds)
+
+
 def fetchhtrstate(serial):
     output = b'9\n'
->>>>>>> 636984ae
 
     debug("sending status request (%s) to the heater" % output)
 
-    ser.write(output)
-    time.sleep(0.1)
-    response = ser.readline()
+    serial.write(output)
+    sleep(0.1)
+    response = serial.readline()
     if response != '':
-        state = (struct.unpack('>BBB', response)[0]-48)
+        st = (struct.unpack('>BBB', response)[0] - 48)
 
     else:
-        state = -1
-
-    if state != -1:
-        debug("heater returned state %s (%s)" % (state, htrstate[state]))
-
-    return state
+        st = None
+        return
+
+    try:
+        htst = HeaterState(st)
+    except ValueError as e:
+        error('invalid heater state (%s)' % e)
+        return
+    else:
+        debug("heater returned state %s (%s)" % (htst.name, htst.value))
+        return htst
 
 
 def heartbeat():
-<<<<<<< HEAD
-    global htrstatus, htrstate, drawlist, stemp, lhs, target_temp, refetch
-    global heartbeatinterval
-=======
     lhs = state.lhs
     stemp = state.stemp
     target_temp = state.target_temp
     heartbeatinterval = state.heartbeatinterval
     drawlist = state.drawlist
     lastfetch = monotonic()
->>>>>>> 636984ae
-
-    lastfetch = time.monotonic()
-
-    log_thread_start(info, threads['hvac'])
+
+    log_thread_start(info, state.threads['hvac'])
 
     while True:
-        while refetch:
-            now = time.monotonic()
-            previousstatus = htrstatus
+        while state.refetch:
+            now = monotonic()
+            previousstatus = state.htrstatus
             getstatus = -1
             debug("Trying to refetch heater status")
 
             try:
-                getstatus = fetchhtrstate()
-
-                time.sleep(0.1)
-                if getstatus > -1:
-                    lastfetch = time.monotonic()
-                    if htrstatus == htrstate[getstatus]:
+                current_status = fetchhtrstate(state.serial)
+
+                sleep(0.1)
+
+                if getstatus is not None:
+                    lastfetch = monotonic()
+
+                    if state.htrstatus == current_status:
                         debug("no heater state change detected")
                     else:
-		        # -> redraw the status part of screen and
-		        #    remember/reset time, heater state, and
-		        #    temperature
+                        # -> redraw the status part of screen and
+                        #    remember/reset time, heater state, and
+                        #    temperature
                         drawlist[0] = True
-<<<<<<< HEAD
-                        htrstatus = htrstate[getstatus]
-                        info(('Current: {stemp:.2f}°C,  Target: {target_temp:.2f}°C. '
-                              '{previousstatus!r} → now is {htrstatus!r}.').format(
-                            stemp=stemp,
-                            target_temp=target_temp,
-                            previousstatus=previousstatus,
-                            htrstatus=htrstatus))
-
-                        lhs = [datetime.datetime.now(), htrstatus, stemp]
-=======
                         state.htrstatus = current_status
 
                         info('Current: {stemp:.2f}°C, '
@@ -356,7 +221,6 @@
                         lhs[:] = [datetime.datetime.now(),
                                   state.htrstatus,
                                   state.stemp]
->>>>>>> 636984ae
                 else:
                     error("Got invalid status: %r" % getstatus)
 
@@ -364,71 +228,79 @@
                 warning("Failed to contact Arduino!")
 
             finally:
-                refetch = False
-                time.sleep(2)
-
-        while not refetch:
-            now = time.monotonic()
-
-            if (now-lastfetch) >= heartbeatinterval:
-                refetch = True
+                state.refetch = False
+                sleep(2)
+
+        while not state.refetch:
+            now = monotonic()
+
+            if (now - lastfetch) >= heartbeatinterval:
+                state.refetch = True
 
             else:
-                time.sleep(2)
+                sleep(2)
 
 
 def smoothsensordata(samples, refresh):
     '''Average out sensor readings. Takes number of samples over a period
     of time (refresh)
     '''
-    global  drawlist, run, shumidity, spressure, stemp, sensortimeout
+    threads = state.threads
 
     log_thread_start(info, threads['sensor'])
 
-    sensortime = time.monotonic()
-
-    while run:
+    sensortime = monotonic()
+
+    while state.run:
         t, p, h = 0, 0, 0
-        now = time.monotonic()
+        now = monotonic()
         try:
             stemp, spressure, shumidity = readBME280All()
-            for a in range(0,  samples):
+            for a in range(0, samples):
                 temp, pressure, humidity = readBME280All()
-                t, p, h = t+temp, p+pressure, h+humidity
-                time.sleep(refresh/samples)
-            stemp, spressure, shumidity = t/samples, p/samples, h/samples
+
+                t += temp
+                p += pressure
+                h += humidity
+
+                sleep(refresh / samples)
+
+            state.stemp = t / samples
+            state.spressure = p / samples
+            state.shumidity = h / samples
+
             debug("Got sensor data: %s°C, %skPa, %s%%"
                   % (stemp, spressure, shumidity))
             sensortime = now
 
         except:
             warning("Sensor failure")
-            if (now-sensortime).total_seconds() >= sensortimeout:
+            if (now - sensortime).total_seconds() >= state.sensortimeout:
                 error("Timed out waiting for sensor data -- exiting!")
-                run = False
+                state.run = False
         finally:
-            drawlist[3] = True
-            time.sleep(5)
+            state.drawlist[3] = True
+            sleep(5)
 
 
 def checkschedule():
     # 0:MON 1:TUE 2:WED 3:THU 4:FRI 5:SAT 6:SUN
-    global setback, target_temp, setpoint, run
+    threads = state.threads
 
     log_thread_start(info, threads['schedule'])
 
-    while run:
-        awaytemp = -1.5
-        sleepingtemp = -0.5
-
+    workdays = range(0, 4)		# workdays
+    workhours = range(6, 17)
+    customwd = range(4, 5) 		# custom workday(s)
+    customwdhrs = range(6, 14)
+
+    awaytemp = -1.5
+    sleepingtemp = -0.5
+
+    while state.run:
         now = datetime.datetime.now()
         weekday = now.weekday()
         hour = now.hour + 1		# react an hour in advance
-
-        workdays = range(0, 4)		# workdays
-        workhours = range(6, 17)
-        customwd = range(4, 5) 		# custom workday(s)
-        customwdhrs = range(6, 14)
 
         if weekday in workdays:
             whrs = workhours
@@ -436,143 +308,144 @@
             whrs = customwdhrs
         else:
             whrs = []
-            setback = 0
+            state.setback = 0
         if hour in whrs:
-            setback = awaytemp
-        elif hour+1 in whrs:		# temp boost in the morning
-            setback = 1
+            state.setback = awaytemp
+        elif hour + 1 in whrs:		# temp boost in the morning
+            state.setback = 1
         else:
-            setback = 0
-        target_temp = setpoint + setback
-        drawlist[2] = True
-        time.sleep(300)
-
-
-def htrtoggle(state):
-    global refetch
-    refetch = True
-
-    debug("checking current heater status (%s)" % refetch)
-
-    while run and refetch:
-        time.sleep(0.1)
-
-    if htrstatus == htrstate[state]:
-        warning("toggled heater %s, but already set to %s." % (state, htrstatus))
+            state.setback = 0
+        state.target_temp = state.setpoint + state.setback
+        state.drawlist[2] = True
+        sleep(300)
+
+
+def htrtoggle(st):
+    # Warning: parameter 'st' (formerly known as state) has nothing to do
+    # with the global value named 'state'
+    state.refetch = True
+
+    debug("checking current heater status (%s)" % state.refetch)
+
+    while state.run and state.refetch:
+        sleep(0.1)
+
+    if state.htrstatus == st:
+        warning("toggled heater %s, but already set to %s."
+                % (st, state.htrstatus))
 
     else:
-<<<<<<< HEAD
-        output = (chr(state+48)+'\n').encode("utf-8")
-        ser.write(output)
-        time.sleep(0.1)
-        refetch = True
-=======
         output = b'%d\n' % st.value
         state.serial.write(output)
         sleep(0.1)
         state.refetch = True
->>>>>>> 636984ae
-
-        debug("sent state change to heater: %s" % state)
+
+        debug("sent state change to heater: %s" % st)
         debug("confirming heater status...")
 
-        while run and refetch:
-            time.sleep(0.1)
-
-        if htrstatus == htrstate[state]:
-            info("Heater toggle succeeded: %s" % htrstatus)
-        elif htrstatus == htrstate[1]:
-            info("Heater toggle resulted in: %s" % htrstatus)
+        while state.run and state.refetch:
+            sleep(0.1)
+
+        if state.htrstatus == HeaterState(st):
+            info("Heater toggle succeeded: %s" % state.htrstatus)
+        elif state.htrstatus == state.htrstate[1]:
+            info("Heater toggle resulted in: %s" % state.htrstatus)
         else:
-            error("Heater toggle failed: got %s, expected %s" %
-                  (htrstatus, htrstate[state]))
+            error("Heater toggle failed: got %s, expected %s"
+                  % (state.htrstatus, state.htrstate[st]))
 
 
 def thermostat():
-    global lhs, run
+    lhs = state.lhs
+
+    threads = state.threads
+
     info("Starting threads")
-    log_thread_start(info, threads['thermostat'])
-
-	# minimum threshold (in °C/hour) under which we switch to stage 2
+    log_thread_start(info, state.threads['thermostat'])
+
+    # minimum threshold (in °C/hour) under which we switch to stage 2
     stage1min = 0.04
 
     # maximum threshold (in °C/hour) over which we switch to stage 1
     stage2max = 0.5
 
     # time (s) to wait before checking if we should change states
-    stage1timeout = 10*60
+    stage1timeout = 10 * 60
 
     # time until forced switch to stage 2
-    stage1maxtime = 60*60
-    stage2timeout = 10*60
+    stage1maxtime = 60 * 60
+    stage2timeout = 10 * 60
     fantimeout = 0
 
     # time we shold hope to stay off for
-    idletime = 30*60
+    idletime = 30 * 60
     # stdout updates and save settings
-    updatetimeout = 60*60
+    updatetimeout = 60 * 60
 
     threads['display'].start()
     threads['hvac'].start()
 
+    state.stemp = False
     threads['sensor'].start()
 
     debug("Waiting for sensor data...")
-    while run and not stemp:
-        time.sleep(0.5)
+    while state.run and not state.stemp:
+        sleep(0.5)
 
     debug("Waiting for hvac status...")
-    while run and not htrstatus:
-        time.sleep(0.5)
-    debug("Got hvac status: %s" % htrstatus)
+    while state.run and not state.htrstatus:
+        sleep(0.5)
+    debug("Got hvac status: %s" % state.htrstatus)
 
     # endtime, last state, last temp
-<<<<<<< HEAD
-    lhs = [datetime.datetime.now(), htrstatus, stemp]
-=======
     lhs[:] = [datetime.datetime.now(), state.htrstatus, state.stemp]
->>>>>>> 636984ae
 
     threads['schedule'].start()
     threads['weather'].start()
     threads['ui_input'].start()
 
-    time.sleep(3)
-
-    info("Heater: %s, Temp: %s°C" % (htrstatus, stemp))
-
-    while run:
+    sleep(3)
+
+    info("Heater: %s, Temp: %s°C" % (state.htrstatus, state.stemp))
+
+    while state.run:
         now = datetime.datetime.now()
-        tdelta = now - lhs[0]
+        tdelta = now - state.lhs[0]
         seconds = tdelta.total_seconds()
         lasttime = lhs[0]
         lasttemp = lhs[2]
+        stemp = state.stemp
+        stempdelta = stemp - lasttemp
+        current_htrstatus = state.htrstatus
+        setpoint = state.setpoint
+
         status_string = ('{htrstatus}, {stemp:.2f}°C, [{stempdelta:.2f}°C '
                          'since {timestamp} ({temprate:.2f}°C/hr)]'
                          .format(
-                             htrstatus=htrstatus,
+                             htrstatus=current_htrstatus,
                              stemp=stemp,
-                             stempdelta=stemp-lasttemp,
+                             stempdelta=stempdelta,
                              timestamp=lasttime.strftime('%H:%M:%S'),
-                             temprate=(stemp-lasttemp)/seconds*3600))
+                             temprate=stempdelta / seconds * 3600))
 
         # Shut off the heater if temperature reached,
         # unless the heater is already off (so we can continue to increase time
         # delta counter to check timeouts)
-        if (stemp >= target_temp+(temp_tolerance/3)
-                and htrstatus != htrstate[0]
-                and htrstatus != htrstate[1]):
+        if (stemp >= state.target_temp + (state.temp_tolerance / 3)
+                and current_htrstatus
+                not in [HeaterState.OFF,
+                        HeaterState.FAN_ONLY]):
             info("Temperature reached.")
-            htrtoggle(0)
+            htrtoggle(HeaterState.OFF)
 
         # Project temperature increase, if we will hit target temperature
-        elif htrstatus == htrstate[2]:
-            debug("staying %.1f minutes in stage 1" % (stage1timeout/60))
+        elif current_htrstatus == HeaterState.LOW_HEAT:
+            debug("staying %.1f minutes in stage 1" % (stage1timeout / 60))
 
             if seconds % stage1timeout <= 1:
-                if stemp + (stemp - lasttemp) > target_temp:
+                if stemp + (stemp - lasttemp) > state.target_temp:
                     info('Predicted target temperature in {0:.1f} minutes.'
-                         .format(stage1timeout/60))
+                         .format(stage1timeout / 60))
 
                 if seconds >= stage1maxtime:
                     # We have been on stage 1 for too long -> go to stage 2
@@ -580,29 +453,9 @@
                          'since {1} ({2} minutes ago)'
                          .format(stemp - lasttemp,
                                  lasttime.strftime("%H:%M:%S"),
-                                 floor(seconds/60)))
-                    htrtoggle(3)
-                # elif (stemp - lasttemp)*seconds < stage1min*3600:
-                # 	If heating too slowly -> go to stage 2
-                #     print (now, "Heating too slowly: (",(stemp - lasttemp)*seconds,"°C/hr ,min=", stage1min, "°C/hr)")
-                #     print (now, status_string)
-                #     htrtoggle(3)
-
-<<<<<<< HEAD
-        elif htrstatus == htrstate[3]:
-            debug("staying %.1f minutes in stage 2" % (stage2timeout/60))
-
-            if seconds % stage2timeout <= 1:
-                if stemp + (stemp - lasttemp) > target_temp:
-                    info('Predicted target temperature in %.1f minutes' % (stage2timeout/60))
-                    # htrtoggle(2)
-                # elif (stemp - lasttemp)*seconds >= stage2max*3600:    #       If heating too quickly -> stage 1.
-                #     print (now, "Heating too quickly: (", (stemp - lasttemp)*seconds, "°C/hr ,max=", stage2max, "°C/hr)")
-                #     print (now, status_string)
-                #     htrtoggle(2)
-
-        elif htrstatus == htrstate[1]:
-=======
+                                 floor(seconds / 60)))
+                    htrtoggle(HeaterState.FULL_HEAT)
+
         elif current_htrstatus == HeaterState.FULL_HEAT:
             debug("staying %.1f minutes in stage 2" % (stage2timeout / 60))
 
@@ -612,40 +465,36 @@
                          % (stage2timeout / 60))
 
         elif current_htrstatus == HeaterState.FAN_ONLY:
->>>>>>> 636984ae
             pass
-            # print (int(fantimeout-floor(seconds%fantimeout)-1), "    Fan    ", end='\r')
-            # if seconds >= fantimeout:
-            #     print (now, status_string)
-            #     htrtoggle(0)
-
-        elif htrstatus == htrstate[0] or htrstatus == htrstate[1]:
+
+        elif current_htrstatus in (HeaterState.OFF, HeaterState.FAN_ONLY):
             # Temperature fell under the threshold, turning on
-            if stemp < target_temp - temp_tolerance:
+            if stemp < state.target_temp - state.temp_tolerance:
                 info("Temperature more than %.1f°C below setpoint."
-                     % temp_tolerance)
+                     % state.temp_tolerance)
                 if seconds > idletime:
-                    htrtoggle(2)
+                    htrtoggle(HeaterState.LOW_HEAT)
                 else:
-                    htrtoggle(3)
+                    htrtoggle(HeaterState.FULL_HEAT)
         else:
-            error("Bad heater status! %s not in %s" % (htrstatus, htrstate))
+            # We cannot reach this code unless there is a logic error
+            # or a new heater status level that was not fully implemented
+
+            critical("FIXME: Heater behavior not implemented!")
+            raise NotImplementedError('No heater behavior implemented '
+                                      'for status %s' % current_htrstatus)
 
         if seconds % updatetimeout <= 1:
             info(status_string)
-            save_settings(config, configfile, setpoint)
+            save_settings(state.config, state.configfile, setpoint)
 
         wait_time = (seconds % 1)
-        time.sleep(1.5-wait_time)		# sleep until next half second
+        sleep(1.5 - wait_time)		# sleep until next half second
 
 
 def drawstatus(element):
     # Draw mode 0 (status screen)
     # print ("refreshing screen element ", element)
-<<<<<<< HEAD
-    global latest_weather, stemp, shumidity, target_temp, setpoint, htrstatus
-    global displayed_time, blinker, last_blinker_refresh
-=======
 
     def try_draw(method, *args, **kwargs):
         kwargs.setdefault('state', state)
@@ -655,117 +504,42 @@
                      method,
                      *args,
                      **kwargs)
->>>>>>> 636984ae
 
     debug("refreshing screen element %s (%s)"
-          % (element, screenelements[element]))
+          % (element, drawing.get_screen_element_name(element)))
 
     # 0 - Heater Status
     if element == 0:
-        try:
-            mylcd.lcd_display_string(htrstatus.ljust(10), 1)
-        except:
-            displayfail()
+        try_draw(drawing.draw_heaterstatus)
 
     # 1 - Time
     elif element == 1:
-
-        if drawlist[1] == 2:
-            last_blinker_refresh = time.monotonic()
-            if not blinker:
-                # blink colon off
-                blinker = True
-                try:
-                    mylcd.lcd_display_string(" ", 1, 17)
-                except:
-                    displayfail()
-
-            else:
-                # blink colon back on
-                blinker = False
-                try:
-                    mylcd.lcd_display_string(":", 1, 17)
-                except:
-                    displayfail()
-
-
-        else:
-            displayed_time = time.monotonic()
-            if not blinker:
-                localtime = datetime.datetime.now().strftime('%H %M')
-            else:
-                localtime = datetime.datetime.now().strftime('%H:%M')
-            try:
-                mylcd.lcd_display_string(localtime.rjust(10), 1, 10)
-            except:
-                displayfail()
-
+        try_draw(drawing.draw_time)
 
     # 2 - Temperature setting
     elif element == 2:
-        tt = '{0:.1f}'.format(target_temp) + chr(223) + "C"
-        tts = '{0:.1f}'.format(setpoint) + chr(223) + "C"
-        try:
-            mylcd.lcd_display_string(tts.center(20), 2)
-        except:
-            displayfail()
-
+        try_draw(drawing.draw_temp)
 
     # 3 - Sensor data
     elif element == 3:
-        if stemp is None:
-            sensortemp = 0
-        else:
-            sensortemp = stemp
-
-        sensortemperature = '{0:.1f}'.format(sensortemp) + chr(223) + "C"
-        sensorhumidity = '{0:.0f}'.format(shumidity) + "%"
-        try:
-            mylcd.lcd_display_string(sensortemperature.ljust(6), 3)
-            mylcd.lcd_display_string(sensorhumidity.ljust(6), 4)
-        except:
-            displayfail()
+        try_draw(drawing.draw_sensor)
 
     # 4 - Weather data
     elif element == 4:
-        try:
-            outtemp = '{0:.0f}'.format(latest_weather['temp']) + chr(223) + "C"
-            cc = str(latest_weather['short'])
-            outhumidity = str(latest_weather['humidity']) + "%"
-
-        except:
-            outtemp = '--' + chr(223) + "C"
-            cc = "N/A"
-            outhumidity = "---%"
-
-        finally:
-            try:
-                mylcd.lcd_display_string(outtemp.rjust(5), 3, 15)
-                mylcd.lcd_display_string(cc.center(8), 4, 7)
-                mylcd.lcd_display_string(outhumidity.rjust(5), 4, 15)
-            except:
-                displayfail()
+        try_draw(drawing.draw_weather)
+
 
 def redraw():
-<<<<<<< HEAD
-    global drawlist
-=======
     drawlist = state.drawlist
     threads = state.threads
->>>>>>> 636984ae
 
     log_thread_start(info, threads['display'])
 
     while True:
-        if not toggledisplay:
+        if not state.toggledisplay:
             try:
-<<<<<<< HEAD
-                mylcd.lcd_clear()
-                mylcd.backlight(0)
-=======
                 state.lcd.lcd_clear()
                 state.lcd.backlight(0)
->>>>>>> 636984ae
             except:
                 pass
             return
@@ -775,54 +549,45 @@
                 if drawlist[i]:
                     drawstatus(i)
                     drawlist[i] = False
-                    time.sleep(0.01)
-
-        now = time.monotonic()
+                    sleep(0.01)
+
+        now = monotonic()
         # Decide if we should redraw the time...
-<<<<<<< HEAD
-        if (now - displayed_time) > 30:
-            drawlist[1] = True
-        # ...or just the blinker
-        elif (now - last_blinker_refresh) >= 1:
-=======
         if (now - state.displayed_time_last_refresh) > 30:
             drawlist[1] = True
         # ...or just the blinker
         elif (now - state.blinker_last_refresh) >= 1:
->>>>>>> 636984ae
             drawlist[1] = 2
 
-        time.sleep(refreshrate)
+        sleep(state.refreshrate)
 
 
 def ui_input():
-    global drawlist, setpoint, target_temp, tt_in
+    threads = state.threads
+    drawlist = state.drawlist
 
     log_thread_start(info, threads['ui_input'])
 
     while True:
-        if tt_in != 0:
-            if setpoint+tt_in >= 0 <= 30:
-                setpoint += tt_in
-                target_temp = setpoint + setback
+        if state.tt_in != 0:
+            if state.setpoint + state.tt_in >= 0 <= 30:
+                state.setpoint += state.tt_in
+                state.target_temp = state.setpoint + state.setback
                 drawlist[2] = True
-            tt_in = 0
-
-        time.sleep(0.3)
+            state.tt_in = 0
+
+        sleep(0.3)
 
 
 # Define rotary actions depending on current mode
 def rotaryevent(event):
-    global tt_in
+
     if event == 1:
-        tt_in += 0.1
+        state.tt_in += 0.1
         playtone(1)
     elif event == 2:
-        tt_in -= 0.1
+        state.tt_in -= 0.1
         playtone(2)
-<<<<<<< HEAD
-    time.sleep(0.01)
-=======
     sleep(0.01)
 
 
@@ -847,27 +612,47 @@
     state = State()
 
     state.configfile = config_file
->>>>>>> 636984ae
-
-
-# This is the event callback routine to handle events
-def switch_event(event):
-    if event == RotaryEncoder.CLOCKWISE:
-        rotaryevent(1)
-    elif event == RotaryEncoder.ANTICLOCKWISE:
-        rotaryevent(2)
-
-
-# Define the switch
-rswitch = RotaryEncoder(rotaryA, rotaryB, rotarybutton, switch_event)
-
-
-@click.command()
-@click.option('-v', '--verbose', count=True)
-def main(verbose):
-    global threads, toggledisplay
-
-    threads = {
+
+    state.lcd = drawing.startlcd(state, retry=False)
+
+    signal.signal(signal.SIGINT, handler_stop_signals)
+    signal.signal(signal.SIGTERM, handler_stop_signals)
+
+    try:
+        config = load_settings(config_file)
+    except FileNotFoundError:
+        critical('Config file (%s) does not exist!' % state.configfile)
+        raise
+
+    state.config = config
+
+    try:
+        state.setpoint = float(config['setpoint'])
+        state.weatherapikey = config['weatherapikey']
+        state.locationid = config['locationid']
+
+    except KeyError as e:
+        critical('Invalid configuration file, missing key %s'
+                 % e.args[0])
+
+    try:
+        serial = setup_serial()
+    except:
+        error("Could not setup serial device")
+    else:
+        state.serial = serial
+
+    gpio.setup_gpio()
+
+    # Define the switch
+    gpio.RotaryEncoder(
+        gpio.ROTARY_A,
+        gpio.ROTARY_B,
+        gpio.BUTTON,
+        lambda e: gpio.switch_event(rotaryevent, e)
+    )
+
+    state.threads = {
         "hvac": Thread(name='hvac', target=heartbeat),
         "schedule": Thread(name='schedule', target=checkschedule),
         "sensor": Thread(name='sensor', target=smoothsensordata,
@@ -878,24 +663,22 @@
         "weather": Thread(name='weather', target=getweather),
     }
 
-    for t in threads:
+    for t in state.threads:
         if t != "display":
-            threads[t].setDaemon(True)
-
-    threads['thermostat'].start()
-
-    while run:
-        time.sleep(0.5)
+            state.threads[t].setDaemon(True)
+
+    state.threads['thermostat'].start()
+
+    while state.run:
+        sleep(0.5)
 
     info("Aborting...")
 
-    save_settings(config, configfile, setpoint)
-
-    toggledisplay = False
-    threads['display'].join()
-
-    GPIO.cleanup()
-    ser.close()
+    save_settings(state.config, state.configfile, state.setpoint)
+
+    state.toggledisplay = False
+    state.threads['display'].join()
+
     info("EXIT: program exited.")
 
 
