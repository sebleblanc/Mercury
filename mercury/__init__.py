--- conflicted
+++ resolved
@@ -5,6 +5,7 @@
 from functools import partial
 from logging import critical, error, warning, info, debug
 from math import floor
+from time import monotonic, sleep
 from threading import Thread
 
 import click
@@ -28,7 +29,6 @@
 )
 
 
-<<<<<<< HEAD
 class State:
     '''Stores all mutable application state'''
 
@@ -37,10 +37,11 @@
         self.setback = 0
         self.forecast_day = 0
         self.latest_weather = None
+        self.stemp = False
         self.spressure = 0
         self.shumidity = 0
         self.blinker = True
-        self.last_blinker_refresh = datetime.datetime.now()
+        self.last_blinker_refresh = monotonic()
         self.run = True
         self.toggledisplay = True
         self.refetch = True
@@ -85,123 +86,6 @@
         }
 
         return _pretty_names[self]
-=======
-setup_logging(level=logging.INFO)
-
-# Initialize variables
-tt_in = 0
-setback = 0
-forecast_day = 0
-latest_weather = None
-spressure = 0
-shumidity = 0
-blinker = True
-last_blinker_refresh = time.monotonic()
-run = True
-toggledisplay = True
-refetch = True
-htrstate = ['Off', 'Fan only', 'Low Heat', 'Full Heat']
-htrstatus = htrstate[0]
-stemp = False
-
-# 0 Heater status
-# 1 Time
-# 2 Setpoint
-# 3 Sensor data
-# 4 Weather data
-drawlist = [True, True, True, True, True]
-
-# Define GPIO inputs
-rotaryA = 7
-rotaryB = 11
-rotarybutton = 13
-resetbutton = 22
-
-# Define GPIO outputs
-speaker = 12
-
-# Name display screen elements
-screenelements = ["Heater status", "Time", "Temperature setpoint", "Sensor info", "Weather info"]
-
-
-configfile = get_config_file()
-
-# Arduino Serial connect
-debug("Getting heater serial connection...")
-try:
-    ser = serial.Serial('/dev/ttyUSB0',  9600, timeout=1)
-    info("Heater connected via serial connection.")
-except:
-    error("Failed to start serial connection.  The program will exit.")
-    run = False
-
-# Initialize GPIO
-debug("Setting GPIO modes...")
-try:
-    GPIO.setmode(GPIO.BOARD)
-    GPIO.setup(rotaryA, GPIO.IN)
-    GPIO.setup(rotaryB, GPIO.IN)
-    GPIO.setup(rotarybutton, GPIO.IN)
-    setup_playtone(speaker, 600)
-    info("Set GPIO: Rotary=%s,%s Button=%s Pcspkr=%s"
-         % (rotaryA, rotaryB, rotarybutton, speaker))
-except:
-    critical("GPIO init failed.  The program will exit.")
-    run = False
-
-
-# (re)start char LCD
-def startlcd(retry):
-    global run, drawlist
-    try:
-        debug("Starting LCD display...")
-        trylcd = i2c_charLCD.lcd()
-        trylcd.backlight(1)
-        trylcd.lcd_clear()
-        info("Started LCD display.")
-        drawlist = [True, True, True, True, True]
-        return trylcd
-    except:
-        if not retry:
-            critical("LCD display init failed.  The program will exit.")
-            run = False
-        else:
-            warning("LCD display init failed.")
-            return False
-
-
-mylcd = startlcd(False)
-
-
-def displayfail():
-    global mylcd
-
-    warning("Communication failed with display, re-initializing...")
-    time.sleep(1)
-    mylcd = startlcd(True)
-    time.sleep(1)
-
-
-# Defaults
-setpoint = 20   # in celsius
-sensortimeout = 300
-heartbeatinterval = 30
-temp_tolerance = 1.8
-refreshrate = 0.1 		# in seconds
-target_temp = setpoint
-
-# Load saved data
-try:
-    config = load_settings(configfile)
-except FileNotFoundError:
-    critical('Config file (%s) does not exist!' % configfile)
-    raise
-
-
-setpoint = float(config['setpoint'])
-weatherapikey = config['weatherapikey']
-locationid = config['locationid']
->>>>>>> f23ef4da
 
 
 # OS signal handler
@@ -264,17 +148,17 @@
 
         finally:
             state.drawlist[4] = True
-            time.sleep(next_check_seconds)
-
-
-def fetchhtrstate():
+            sleep(next_check_seconds)
+
+
+def fetchhtrstate(serial):
     output = (chr(9 + 48) + '\n').encode("utf-8")
 
     debug("sending status request (%s) to the heater" % output)
 
-    state.serial.write(output)
-    time.sleep(0.1)
-    response = state.serial.readline()
+    serial.write(output)
+    sleep(0.1)
+    response = serial.readline()
     if response != '':
         st = (struct.unpack('>BBB', response)[0] - 48)
 
@@ -286,61 +170,43 @@
         htst = HeaterState(st)
     except ValueError as e:
         error('invalid heater state (%s)' % e)
+        return
     else:
         debug("heater returned state %s (%s)" % (htst.name, htst.value))
         return htst
 
 
 def heartbeat():
-<<<<<<< HEAD
     stemp = state.stemp
     target_temp = state.target_temp
     heartbeatinterval = state.heartbeatinterval
     drawlist = state.drawlist
-    lastfetch = datetime.datetime.now()
-=======
-    global htrstatus, htrstate, drawlist, stemp, lhs, target_temp, refetch
-    global heartbeatinterval
-
-    lastfetch = time.monotonic()
->>>>>>> f23ef4da
+    lastfetch = monotonic()
 
     log_thread_start(info, state.threads['hvac'])
 
     while True:
-<<<<<<< HEAD
         while state.refetch:
-            now = datetime.datetime.now()
+            now = monotonic()
             previousstatus = state.htrstatus
-=======
-        while refetch:
-            now = time.monotonic()
-            previousstatus = htrstatus
->>>>>>> f23ef4da
             getstatus = -1
             debug("Trying to refetch heater status")
 
             try:
-                current_status = fetchhtrstate()
-
-                time.sleep(0.1)
-<<<<<<< HEAD
+                current_status = fetchhtrstate(state.serial)
+
+                sleep(0.1)
+
                 if getstatus is not None:
-                    lastfetch = datetime.datetime.now()
+                    lastfetch = monotonic()
 
                     if state.htrstatus == current_status:
-=======
-                if getstatus > -1:
-                    lastfetch = time.monotonic()
-                    if htrstatus == htrstate[getstatus]:
->>>>>>> f23ef4da
                         debug("no heater state change detected")
                     else:
                         # -> redraw the status part of screen and
                         #    remember/reset time, heater state, and
                         #    temperature
                         drawlist[0] = True
-<<<<<<< HEAD
                         state.htrstatus = current_status
 
                         info('Current: {stemp:.2f}°C, '
@@ -352,63 +218,42 @@
                                  previousstatus=previousstatus.pretty_name,
                                  heater_status=state.htrstatus.pretty_name))
 
-                        state.lhs = [now, state.htrstatus, stemp]
-=======
-                        htrstatus = htrstate[getstatus]
-                        info(('Current: {stemp:.2f}°C,  Target: {target_temp:.2f}°C. '
-                              '{previousstatus!r} → now is {htrstatus!r}.').format(
-                            stemp=stemp,
-                            target_temp=target_temp,
-                            previousstatus=previousstatus,
-                            htrstatus=htrstatus))
-
-                        lhs = [datetime.datetime.now(), htrstatus, stemp]
+                        state.lhs = [datetime.datetime.now(),
+                                     state.htrstatus,
+                                     state.stemp]
                 else:
                     error("Got invalid status: %r" % getstatus)
->>>>>>> f23ef4da
 
             except:
                 warning("Failed to contact Arduino!")
 
             finally:
                 state.refetch = False
-                time.sleep(2)
-
-<<<<<<< HEAD
+                sleep(2)
+
         while not state.refetch:
-            now = datetime.datetime.now()
-
-            if (now - lastfetch).total_seconds() >= heartbeatinterval:
+            now = monotonic()
+
+            if (now - lastfetch) >= heartbeatinterval:
                 state.refetch = True
-=======
-        while not refetch:
-            now = time.monotonic()
-
-            if (now-lastfetch) >= heartbeatinterval:
-                refetch = True
->>>>>>> f23ef4da
 
             else:
-                time.sleep(2)
+                sleep(2)
 
 
 def smoothsensordata(samples, refresh):
     '''Average out sensor readings. Takes number of samples over a period
     of time (refresh)
     '''
-<<<<<<< HEAD
-    log_thread_start(info, state.threads['sensor'])
-=======
-    global  drawlist, run, shumidity, spressure, stemp, sensortimeout
+    threads = state.threads
 
     log_thread_start(info, threads['sensor'])
->>>>>>> f23ef4da
-
-    sensortime = time.monotonic()
+
+    sensortime = monotonic()
 
     while state.run:
         t, p, h = 0, 0, 0
-        now = time.monotonic()
+        now = monotonic()
         try:
             stemp, spressure, shumidity = readBME280All()
             for a in range(0, samples):
@@ -418,7 +263,7 @@
                 p += pressure
                 h += humidity
 
-                time.sleep(refresh / samples)
+                sleep(refresh / samples)
 
             state.stemp = t / samples
             state.spressure = p / samples
@@ -435,7 +280,7 @@
                 state.run = False
         finally:
             state.drawlist[3] = True
-            time.sleep(5)
+            sleep(5)
 
 
 def checkschedule():
@@ -472,25 +317,18 @@
             state.setback = 0
         state.target_temp = state.setpoint + state.setback
         state.drawlist[2] = True
-        time.sleep(300)
-
-
-<<<<<<< HEAD
+        sleep(300)
+
+
 def htrtoggle(st):
     # Warning: parameter 'st' (formerly known as state) has nothing to do
     # with the global value named 'state'
-=======
-def htrtoggle(state):
-    global refetch
-    refetch = True
->>>>>>> f23ef4da
-
     state.refetch = True
 
     debug("checking current heater status (%s)" % state.refetch)
 
     while state.run and state.refetch:
-        time.sleep(0.1)
+        sleep(0.1)
 
     if state.htrstatus == st:
         warning("toggled heater %s, but already set to %s."
@@ -499,14 +337,14 @@
     else:
         output = (chr(st + 48) + '\n').encode("utf-8")
         state.serial.write(output)
-        time.sleep(0.1)
+        sleep(0.1)
         state.refetch = True
 
         debug("sent state change to heater: %s" % st)
         debug("confirming heater status...")
 
         while state.run and state.refetch:
-            time.sleep(0.1)
+            sleep(0.1)
 
         if state.htrstatus == HeaterState(st):
             info("Heater toggle succeeded: %s" % state.htrstatus)
@@ -518,18 +356,14 @@
 
 
 def thermostat():
-<<<<<<< HEAD
     lhs = state.lhs
 
     threads = state.threads
 
-=======
-    global lhs, run
->>>>>>> f23ef4da
     info("Starting threads")
     log_thread_start(info, state.threads['thermostat'])
 
-	# minimum threshold (in °C/hour) under which we switch to stage 2
+    # minimum threshold (in °C/hour) under which we switch to stage 2
     stage1min = 0.04
 
     # maximum threshold (in °C/hour) over which we switch to stage 1
@@ -551,30 +385,17 @@
     threads['display'].start()
     threads['hvac'].start()
 
-<<<<<<< HEAD
     state.stemp = False
     threads['sensor'].start()
 
     debug("Waiting for sensor data...")
     while state.run and not state.stemp:
-        time.sleep(1)
+        sleep(0.5)
 
     debug("Waiting for hvac status...")
     while state.run and not state.htrstatus:
-        time.sleep(1)
+        sleep(0.5)
     debug("Got hvac status: %s" % state.htrstatus)
-=======
-    threads['sensor'].start()
-
-    debug("Waiting for sensor data...")
-    while run and not stemp:
-        time.sleep(0.5)
-
-    debug("Waiting for hvac status...")
-    while run and not htrstatus:
-        time.sleep(0.5)
-    debug("Got hvac status: %s" % htrstatus)
->>>>>>> f23ef4da
 
     # endtime, last state, last temp
     lhs = [datetime.datetime.now(), state.htrstatus, state.stemp]
@@ -583,7 +404,7 @@
     threads['weather'].start()
     threads['ui_input'].start()
 
-    time.sleep(3)
+    sleep(3)
 
     info("Heater: %s, Temp: %s°C" % (state.htrstatus, state.stemp))
 
@@ -622,7 +443,7 @@
             debug("staying %.1f minutes in stage 1" % (stage1timeout / 60))
 
             if seconds % stage1timeout <= 1:
-                if stemp + (stemp - lasttemp) > target_temp:
+                if stemp + (stemp - lasttemp) > state.target_temp:
                     info('Predicted target temperature in {0:.1f} minutes.'
                          .format(stage1timeout / 60))
 
@@ -668,7 +489,7 @@
             save_settings(state.config, state.configfile, setpoint)
 
         wait_time = (seconds % 1)
-        time.sleep(1.5 - wait_time)		# sleep until next half second
+        sleep(1.5 - wait_time)		# sleep until next half second
 
 
 def drawstatus(element):
@@ -694,41 +515,7 @@
 
     # 1 - Time
     elif element == 1:
-<<<<<<< HEAD
         try_draw(drawing.draw_time)
-=======
-
-        if drawlist[1] == 2:
-            last_blinker_refresh = time.monotonic()
-            if not blinker:
-                # blink colon off
-                blinker = True
-                try:
-                    mylcd.lcd_display_string(" ", 1, 17)
-                except:
-                    displayfail()
-
-            else:
-                # blink colon back on
-                blinker = False
-                try:
-                    mylcd.lcd_display_string(":", 1, 17)
-                except:
-                    displayfail()
-
-
-        else:
-            displayed_time = time.monotonic()
-            if not blinker:
-                localtime = datetime.datetime.now().strftime('%H %M')
-            else:
-                localtime = datetime.datetime.now().strftime('%H:%M')
-            try:
-                mylcd.lcd_display_string(localtime.rjust(10), 1, 10)
-            except:
-                displayfail()
-
->>>>>>> f23ef4da
 
     # 2 - Temperature setting
     elif element == 2:
@@ -744,13 +531,9 @@
 
 
 def redraw():
-<<<<<<< HEAD
     drawlist = state.drawlist
     lcd = state.lcd
     threads = state.threads
-=======
-    global drawlist
->>>>>>> f23ef4da
 
     log_thread_start(info, threads['display'])
 
@@ -760,11 +543,7 @@
                 lcd.lcd_clear()
                 lcd.backlight(0)
             except:
-<<<<<<< HEAD
-                drawing.displayfail(state)
-=======
                 pass
->>>>>>> f23ef4da
             return
 
         else:
@@ -772,34 +551,22 @@
                 if drawlist[i]:
                     drawstatus(i)
                     drawlist[i] = False
-                    time.sleep(0.01)
-
-        now = time.monotonic()
+                    sleep(0.01)
+
+        now = monotonic()
         # Decide if we should redraw the time...
-<<<<<<< HEAD
-        if (now - state.displayed_time) > datetime.timedelta(seconds=30):
+        if (now - state.displayed_time) > 30:
             drawlist[1] = True
         # ...or just the blinker
-        elif ((now - state.last_blinker_refresh) >=
-              datetime.timedelta(seconds=1)):
-=======
-        if (now - displayed_time) > 30:
-            drawlist[1] = True
-        # ...or just the blinker
-        elif (now - last_blinker_refresh) >= 1:
->>>>>>> f23ef4da
+        elif (now - state.last_blinker_refresh) >= 1:
             drawlist[1] = 2
 
-        time.sleep(state.refreshrate)
+        sleep(state.refreshrate)
 
 
 def ui_input():
-<<<<<<< HEAD
     threads = state.threads
     drawlist = state.drawlist
-=======
-    global drawlist, setpoint, target_temp, tt_in
->>>>>>> f23ef4da
 
     log_thread_start(info, threads['ui_input'])
 
@@ -811,7 +578,7 @@
                 drawlist[2] = True
             state.tt_in = 0
 
-        time.sleep(0.3)
+        sleep(0.3)
 
 
 # Define rotary actions depending on current mode
@@ -823,7 +590,7 @@
     elif event == 2:
         state.tt_in -= 0.1
         playtone(2)
-    time.sleep(0.01)
+    sleep(0.01)
 
 
 @click.command()
@@ -905,7 +672,7 @@
     state.threads['thermostat'].start()
 
     while state.run:
-        time.sleep(0.5)
+        sleep(0.5)
 
     info("Aborting...")
 
